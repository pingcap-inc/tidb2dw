--- conflicted
+++ resolved
@@ -67,14 +67,8 @@
 	return nil
 }
 
-<<<<<<< HEAD
 func (sc *SnowflakeConnector) LoadSnapshot(targetTable, filePrefix string, onSnapshotLoadProgress func(loadedRows int64)) error {
-	err := LoadSnapshotFromStage(sc.db, targetTable, sc.stageName, filePrefix, onSnapshotLoadProgress)
-	if err != nil {
-=======
-func (sc *SnowflakeConnector) LoadSnapshot(targetTable, filePrefix string) error {
-	if err := LoadSnapshotFromStage(sc.db, targetTable, sc.stageName, filePrefix); err != nil {
->>>>>>> b10b6966
+	if err := LoadSnapshotFromStage(sc.db, targetTable, sc.stageName, filePrefix, onSnapshotLoadProgress); err != nil {
 		return errors.Trace(err)
 	}
 	log.Info("Successfully load snapshot", zap.String("table", targetTable), zap.String("filePrefix", filePrefix))
