--- conflicted
+++ resolved
@@ -33,14 +33,7 @@
         uses: actions/setup-go@v4
         with:
           go-version: 1.20.x
-<<<<<<< HEAD
       - name: Check out
-=======
-          check-latest: true
-        id: go
-
-      - name: Check out code into the Go module directory
->>>>>>> 05439652
         uses: actions/checkout@v3
       - name: Build for ${{ matrix.os }}-${{ matrix.arch }}
         env:
