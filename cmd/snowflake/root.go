--- conflicted
+++ resolved
@@ -13,15 +13,10 @@
 	"time"
 
 	"github.com/aws/aws-sdk-go/aws/credentials"
-<<<<<<< HEAD
 	cfg "github.com/pingcap-inc/tidb2dw/config"
-	"github.com/pingcap-inc/tidb2dw/downstreams/snowflake"
-	"github.com/pingcap-inc/tidb2dw/tidbsql"
-=======
 	"github.com/pingcap-inc/tidb2dw/pkg/snowsql"
 	"github.com/pingcap-inc/tidb2dw/pkg/tidbsql"
 	"github.com/pingcap-inc/tidb2dw/replicate"
->>>>>>> d2a8fa51
 	"github.com/pingcap/errors"
 	"github.com/pingcap/log"
 	"github.com/pingcap/tiflow/pkg/logutil"
@@ -130,7 +125,7 @@
 func NewSnowflakeCmd() *cobra.Command {
 	var (
 		tidbConfigFromCli      tidbsql.TiDBConfig
-		snowflakeConfigFromCli cfg.SnowflakeConfig
+		snowflakeConfigFromCli snowsql.SnowflakeConfig
 		tableFQN               string
 		snapshotConcurrency    int
 		storagePath            string
